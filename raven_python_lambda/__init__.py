"""
raven_python_lambda.lambda
~~~~~~~~~~~~~~~~~~~~~~~~~~

Raven wrapper for AWS Lambda handlers.

"""
import os
import math
import psutil
import logging
import functools
from threading import Timer

from raven.base import Client
from raven.conf import setup_logging
from raven.utils.conf import convert_options
from raven.transport.http import HTTPTransport
from raven.handlers.logging import SentryHandler

logging.basicConfig()
logger = logging.getLogger(__file__)

def boolval(v):
  return v in ("yes", "true", "t", "1", True, 1)


def configure_raven_client(config):
    # check for local environment
    is_local_env = os.environ.get('IS_OFFLINE') or os.environ.get('IS_LOCAL')
    if config['filter_local'] and is_local_env:
        logger.warning('Sentry is disabled in local environment')

    defaults = {
        'include_paths': (
            set(config.get('SENTRY_INCLUDE_PATHS', []))
        ),
        'ignore_exceptions': config.get('RAVEN_IGNORE_EXCEPTIONS', []),
        'release': os.environ.get('SENTRY_RELEASE'),
        'environment': 'Local' if is_local_env else os.environ.get('SENTRY_ENVIRONMENT'),
        'tags': {
            'lambda': os.environ.get('AWS_LAMBDA_FUNCTION_NAME'),
            'version': os.environ.get('AWS_LAMBDA_FUNCTION_VERSION'),
            'memory_size': os.environ.get('AWS_LAMBDA_FUNCTION_MEMORY_SIZE'),
            'log_group': os.environ.get('AWS_LAMBDA_LOG_GROUP_NAME'),
            'log_stream': os.environ.get('AWS_LAMBDA_LOG_STREAM_NAME'),
            'service_name': os.environ.get('SERVERLESS_SERVICE'),
            'stage': os.environ.get('SERVERLESS_STAGE'),
            'alias': os.environ.get('SERVERLESS_ALIAS'),
            'region': os.environ.get('SERVERLESS_REGION') or os.environ.get('AWS_REGION')
        },
        'transport': HTTPTransport,
        'dsn': os.environ.get('SENTRY_DSN')
    }

    return Client(
        **convert_options(
            config,
            defaults=defaults
        )
    )


class RavenLambdaWrapper(object):
    """
    raven-python wrapper for AWS Lambda.

    By default, the lambda integration will do the following:

    - Capture memory warnings
    - Capture timeout warnings
    - Capture unhandled exceptions
    - Automatically create breadcrumbs

    Usage:

    raven_config = {
         'capture_errors': False,
         'capture_unhandled_rejections': True,
         'capture_memory_warnings': True,
         'capture_timeout_warnings': True
    }

    @RavenLambdaWrapper(raven_config)
    def handler(event, context):
        raise Exception('I will be sent to sentry!')

    """
    def __init__(self, config=None):
<<<<<<< HEAD
        self.config = {
            'capture_timeout_warnings': os.environ.get('SENTRY_CAPTURE_TIMEOUTS', True),
            'capture_memory_warnings': os.environ.get('SENTRY_CAPTURE_MEMORY', True),
            'capture_unhandled_exceptions': os.environ.get('SENTRY_CAPTURE_UNHANDLED', True),
            'auto_bread_crumbs': os.environ.get('SENTRY_AUTO_BREADCRUMBS', True),
            'capture_errors': os.environ.get('SENTRY_CAPTURE_ERRORS', True),
            'filter_local': os.environ.get('SENTRY_FILTER_LOCAL', True),
            'logging': os.environ.get('SENTRY_CAPTURE_LOGS', True),
=======
        self.config = config

        if not self.config:
            self.config = {}

        config_defaults = {
            'capture_timeout_warnings': boolval(os.environ.get('SENTRY_CAPTURE_TIMEOUTS', True)),
            'capture_memory_warnings': boolval(os.environ.get('SENTRY_CAPTURE_MEMORY', True)),
            'capture_unhandled_exceptions': boolval(os.environ.get('SENTRY_CAPTURE_UNHANDLED', True)),
            'auto_bread_crumbs': boolval(os.environ.get('SENTRY_AUTO_BREADCRUMBS', True)),
            'capture_errors': boolval(os.environ.get('SENTRY_CAPTURE_ERRORS', True)),
            'filter_local': boolval(os.environ.get('SENTRY_FILTER_LOCAL', True)),
            'logging': boolval(os.environ.get('SENTRY_CAPTURE_LOGS', True)),
            'enabled': boolval(os.environ.get('SENTRY_ENABLED', True)),
>>>>>>> 29acbb22
        }
        self.config.update(config or {})

        if self.config.get('raven_client'):
            assert self.config.get('raven_client') and not isinstance(self.config.get('raven_client'), Client)
        else:
            self.config['raven_client'] = configure_raven_client(self.config)

        if self.config['logging']:
            setup_logging(SentryHandler(self.config['raven_client']))

    def __call__(self, fn):
        """Wraps our function with the necessary raven context."""
        @functools.wraps(fn)
        def decorated(event, context):
            if not self.config["enabled"]:
                return fn(event, context)

            self.context = context

            raven_context = {
                'extra': {
                    'event': event,
                    'context': context,
                },
                'tags': {}
            }

            # Gather identity information from context if possible
            if event.get('requestContext'):
                identity = event['requestContext']['identity']
                if identity:
                    raven_context['user'] = {
                         'id': identity.get('cognitoIdentityId', None),
                         'username': identity.get('user', None),
                         'ip_address': identity.get('sourceIp', None),
                         'cognito_identity_pool_id': identity.get('cognitoIdentityPoolId', None),
                         'cognito_authentication_type': identity.get('cognitoAuthenticationType', None),
                         'user_agent': identity.get('userAgent')
                     }

            # Add additional tags for AWS_PROXY endpoints
            if event.get('requestContext'):
                raven_context['tags'] = {
                    'api_id': event['requestContext']['apiId'],
                    'api_stage': event['requestContext']['stage'],
                    'http_method': event['requestContext']['httpMethod']
                }

            # Add cloudwatch event context
            if event.get('detail'):
                raven_context = {'tags': {}}
                if event.get('userIdentity'):
                    raven_context['tags']['cloudwatch_principal_id'] = event['userIdentity']['principalId']
                if event.get('awsRegion'):
                    raven_context['tags']['cloudwatch_region'] = event['awsRegion']

            # rethrow exception to halt lambda execution
            timers = []
            try:
                if self.config.get('auto_bread_crumbs'):
                    # first breadcrumb is the invocation of the lambda itself
                    breadcrumb = {
                        'message': os.environ.get('AWS_LAMBDA_FUNCTION_NAME', 'local'),
                        'category': 'lambda',
                        'level': 'info',
                        'data': {}
                    }

                    if event.get('requestContext'):
                        breadcrumb['data'] = {
                            'http_method': event['requestContext']['httpMethod'],
                            'host': event['headers']['Host'],
                            'path': event['path']
                        }

                    self.config['raven_client'].captureBreadcrumb(**breadcrumb)

                # install our timers
                timers = install_timers(self.config, context)

                # invoke the original function
                return fn(event, context)
            except Exception as e:
                self.config['raven_client'].captureException()
                raise e
            finally:
                for t in timers:
                    t.cancel()

        return decorated


def timeout_error(config):
    """Captures a timeout error."""
    config['raven_client'].captureMessage('Function Timed Out', level='error')


def timeout_warning(config, context):
    """Captures a timeout warning."""
    config['raven_client'].captureMessage(
        'Function Execution Time Warning',
        level='warning',
        extra={
            'TimeRemainingInMsec': context.get_remaining_time_in_millis()

        }
    )


def memory_warning(config, context):
    """Determines when memory usage is nearing it's max."""
    used = psutil.Process(os.getpid()).memory_info().rss / 1048576
    limit = float(context.memory_limit_in_mb)
    p = used / limit

    if p >= 0.75:
        config['raven_client'].captureMessage(
            'Memory Usage Warning',
            level='warning',
            extra={
                'MemoryLimitInMB': context.memory_limit_in_mb,
                'MemoryUsedInMB': math.floor(used)
            }
        )
    else:
        # nothing to do check back later
        Timer(500, memory_warning, (config, context)).start()


def install_timers(config, context):
    """Create the timers as specified by the plugin configuration."""
    timers = []
    if config.get('capture_timeout_warnings'):
        # We schedule the warning at half the maximum execution time and
        # the error a few miliseconds before the actual timeout happens.
        time_remaining = context.get_remaining_time_in_millis()
        timers.append(Timer(time_remaining / 2, timeout_warning, (config, context)))
        timers.append(Timer(max(time_remaining - 500, 0), timeout_error, [config]))

    if config.get('capture_memory_warnings'):
        # Schedule the memory watch dog interval. Warning will re-schedule itself if necessary.
        timers.append(Timer(500, memory_warning, (config, context)))

    for t in timers:
        t.start()

    return timers<|MERGE_RESOLUTION|>--- conflicted
+++ resolved
@@ -20,6 +20,7 @@
 
 logging.basicConfig()
 logger = logging.getLogger(__file__)
+
 
 def boolval(v):
   return v in ("yes", "true", "t", "1", True, 1)
@@ -87,22 +88,7 @@
 
     """
     def __init__(self, config=None):
-<<<<<<< HEAD
         self.config = {
-            'capture_timeout_warnings': os.environ.get('SENTRY_CAPTURE_TIMEOUTS', True),
-            'capture_memory_warnings': os.environ.get('SENTRY_CAPTURE_MEMORY', True),
-            'capture_unhandled_exceptions': os.environ.get('SENTRY_CAPTURE_UNHANDLED', True),
-            'auto_bread_crumbs': os.environ.get('SENTRY_AUTO_BREADCRUMBS', True),
-            'capture_errors': os.environ.get('SENTRY_CAPTURE_ERRORS', True),
-            'filter_local': os.environ.get('SENTRY_FILTER_LOCAL', True),
-            'logging': os.environ.get('SENTRY_CAPTURE_LOGS', True),
-=======
-        self.config = config
-
-        if not self.config:
-            self.config = {}
-
-        config_defaults = {
             'capture_timeout_warnings': boolval(os.environ.get('SENTRY_CAPTURE_TIMEOUTS', True)),
             'capture_memory_warnings': boolval(os.environ.get('SENTRY_CAPTURE_MEMORY', True)),
             'capture_unhandled_exceptions': boolval(os.environ.get('SENTRY_CAPTURE_UNHANDLED', True)),
@@ -111,7 +97,6 @@
             'filter_local': boolval(os.environ.get('SENTRY_FILTER_LOCAL', True)),
             'logging': boolval(os.environ.get('SENTRY_CAPTURE_LOGS', True)),
             'enabled': boolval(os.environ.get('SENTRY_ENABLED', True)),
->>>>>>> 29acbb22
         }
         self.config.update(config or {})
 
