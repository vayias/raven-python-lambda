--- conflicted
+++ resolved
@@ -4,11 +4,6 @@
 import pytest
 
 from raven_python_lambda import RavenLambdaWrapper
-<<<<<<< HEAD
-=======
-
->>>>>>> 29acbb22
-
 
 def test_raven_lambda_wrapper():
     @RavenLambdaWrapper()
@@ -19,12 +14,12 @@
         test_func({'myEvent': 'event'}, {'myContext': 'context'})
 
 
-<<<<<<< HEAD
 def test_can_override_configuration():
     r = RavenLambdaWrapper(dict(logging=False))
 
     assert r.config['logging'] is False, 'expected the config option to be overridden'
-=======
+
+    
 class FakeContext(object):
     def get_remaining_time_in_millis(self):
         return 300000
@@ -38,5 +33,4 @@
     f({}, FakeContext())
 
     sleep(0.1)  # A bit iffy. But if we don't wait a bit the threads will not have stopped
-    assert threading.active_count() == 1, 'expected all scheduled threads to have been removed'
->>>>>>> 29acbb22
+    assert threading.active_count() == 1, 'expected all scheduled threads to have been removed'