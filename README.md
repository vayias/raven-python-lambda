# ⚡️ Sentry/Raven SDK Integration For AWS Lambda (python) and Serverless

[![serverless](http://public.serverless.com/badges/v3.svg)](http://www.serverless.com)
[![Build Status](https://travis-ci.org/Netflix-Skunkworks/raven-python-lambda.svg?branch=master)](https://travis-ci.org/Netflix-Skunkworks/raven-python-lambda)
[![Coverage Status](https://coveralls.io/repos/github/Netflix-Skunkworks/raven-python-lambda/badge.svg?branch=master)](https://coveralls.io/github/Netflix-Skunkworks/raven-python-lambda?branch=master)
[![PyPI version](https://badge.fury.io/py/raven-python-lambda.svg)](https://badge.fury.io/py/raven-python-lambda)

## About
This library simplifies integration of Sentry's
[raven-python](https://docs.sentry.io/clients/python/) library with AWS Lambda.
The only supported platforms are Python 2.7 and Python 3.6.

### What is Raven and Sentry?
It's a bit confusing, but _Raven_ is the official name of the error reporting SDK
that will forward errors, exceptions and messages to the _Sentry_ server. For
more details of what Raven and Sentry actually is, refer to the official Sentry documentation: https://docs.sentry.io/.

### Benefits

* Easy to use.
* Integrates with [Serverless Framework](http://www.serverless.com) for
  AWS Lambda (though use of the framework is not required).
* Wraps your Python code with [Sentry](http://getsentry.com) error capturing.
* Forwards any errors returned by your AWS Lambda function to Sentry.
* Warn if your code is about to hit the execution timeout limit.
* Warn if your Lambda function is low on memory.
* Catches and reports unhandled exceptions.
* Serverless, Sentry and as well as this library are all Open Source. Yay! 🎉


## Installation

* Install the `raven-python-lambda` module from pip:
  ```bash
  pip install raven-python-lambda
  ```
* or install the `raven-python-lambda` locally:
  ```bash
  pip install -e .
  ```
* Check out the examples below how to integrate it with your project
  by updating `serverless.yml` as well as your Lambda handler code.


### Use as Standalone Library
If you don't want to add another plugin to Serverless, you can use this
library standalone without additional dependencies (besides `raven` itself).

You will need to extend your `serverless.yml` to include additional
environment variables. The only required environment variable is `SENTRY_DSN`
to set the [DSN url](https://docs.sentry.io/quickstart/#configure-the-dsn)
for your reporting. A full list of available environment variables is
available below.

```yaml
service: my-serverless-project
provider:
  # ...
  environment:
    SENTRY_ENVIRONMENT: ${opt:stage, self:provider.stage} # recommended
    SENTRY_DSN: https://xxxx:yyyy@sentry.io/zzzz # URL provided by Sentry
```

### Use Together With the Serverless Sentry Plugin
The [Serverless Sentry Plugin](https://github.com/arabold/serverless-sentry-plugin)
allows configuration of the library through the `serverless.yml`. This is the
recommended way of using the `serverless-sentry-lib` library.

Instead of manually setting environment variables the plugin determines and
sets them automatically. In the `serverless.yml` simply load the plugin and
set the `dsn` configuration option as follows:

```yaml
service: my-serverless-project
provider:
  # ...
plugins:
  serverless-sentry
custom:
  sentry:
    dsn: https://xxxx:yyyy@sentry.io/zzzz # URL provided by Sentry
```

You can still manually set environment variables on a per-function level to
overwrite the plugin's ones.

### Environment Variables
Logging tags can be controlled through the following environment variables.
You can set them manually in your `serverless.yml` or let them be configured
automatically using the
[Serverless Sentry Plugin](https://github.com/arabold/serverless-sentry-plugin)
during deployment.

| Environment Variable | Description |
|----------------------|-------------|
| `SENTRY_DSN` | Sentry DSN Url |
| `SENTRY_ENVIRONMENT` | Environment (optional, e.g. "dev" or "prod") |
| `SENTRY_RELEASE` | Release number of your project (optional) |
| `SENTRY_AUTO_BREADCRUMBS` | Automatically create breadcrumbs (see Sentry Raven docs, default to `true`) |
| `SENTRY_FILTER_LOCAL` | Don't report errors from local environments (defaults to `true`) |
| `SENTRY_CAPTURE_ERRORS` | Enable capture Lambda errors (defaults to `true`) |
| `SENTRY_CAPTURE_UNHANDLED` | Enable capture unhandled exceptions (defaults to `true`) |
| `SENTRY_CAPTURE_MEMORY` | Enable monitoring memory usage (defaults to `true`) |
| `SENTRY_CAPTURE_TIMEOUTS` | Enable monitoring execution timeouts (defaults to `true`) |
<<<<<<< HEAD
| `SENTRY_CAPTURE_LOGS` | Enable capture log messages (defaults to `true`) |
=======
| `SENTRY_LOG_LEVEL` | Capture logs in sentry starting at this level (defaults to logging.WARNING) |
>>>>>>> 2eaf960d

In addition the library checks for the following optional variables and adds
them as custom tags automatically:

| Environment Variable | Sentry Tag | Description |
|----------------------|------------|-------------|
| `SERVERLESS_SERVICE` | service_name |  Serveless service name |
| `SERVERLESS_STAGE` | stage | Serverless stage |
| `SERVERLESS_ALIAS` | alias | Serverless alias, see [Serverless AWS Alias Plugin](https://github.com/hyperbrain/serverless-aws-alias) |
| `SERVERLESS_REGION` | region | Serverless region name |

## Usage
For maximum flexibility this library is implemented as a decorated around your
original AWS Lambda handler code (your `def handler()` or similar). The
`RavenLambdaWrapper` adds error and exception handling, and takes care
of configuring the Raven client automatically.

The `RavenLambdaWrapper` is pre-configured to reasonable defaults and
doesn't need much setup. Simply pass in your configuration.
 Passing in your own `Raven` client is
necessary to ensure that the wrapper uses the same environment as the rest
of your code. In the rare circumstances that this isn't desired, you can
pass in `null` instead.

**Original Lambda Handler Code Before Adding RavenLambdaWrapper**:
```python

def handler(event, context):
    print("Go Serverless! Your function executed successfully")
```

**New Lambda Handler Code With RavenLambdaWrapper For Sentry Reporting**
```python

from raven import Client # Offical `raven` module
from raven_python_lambda import RavenLambdaWrapper

@RavenLambdaWrapper()
def handler(event, context):
    print("Go Serverless! Your function executed successfully")

```

Once your Lambda handler code is wrapped in the `RavenLambdaWrapper`, it will
be extended it with automatic error reporting. Whenever your Lambda handler
sets an error response, the error is forwarded to Sentry with additional
context information.


### Setting Custom Configuration Options
As shown above you can use environment variables to control the Sentry
integration. In some scenarios in which environment variables are not desired
or in which custom logic needs to be executed, you can also pass in
configuration options to the `RavenLambdaWrapper` directly:

* `raven_client` - Your Raven client. Don't forget to set this if you send your
  own custom messages and exceptions to Sentry later in your code.
* `auto_breadcrumbs` - Automatically create breadcrumbs (see Sentry Raven docs,
  defaults to `true`)
* `filter_local` - don't report errors from local environments (defaults to `true`)
* `capture_errors` - capture Lambda errors (defaults to `true`)
* `capture_unhandled_rejections` - capture unhandled exceptions (defaults to `true`)
* `capture_memory_warnings` - monitor memory usage (defaults to `true`)
* `capture_timeout_warnings` - monitor execution timeouts (defaults to `true`)

```python
from raven import Client # Offical `raven` module
from raven_python_lambda import RavenLambdaWrapper

raven_config = {
  'capture_errors': False,
  'capture_unhandled_rejections': True,
  'capture_memory_warnings': True,
  'capture_timeout_warnings': True,
  'raven_client': client
}

@RavenLambdaWrapper(raven_config)
def handler(event, context):
    print("Go Serverless! Your function executed successfully")
```


### Accessing the Raven Client for Capturing Custom Messages and Exceptions
If you want to capture a message or exception from anywhere in your code,
simply use the Raven client as usual. It is a singleton instance and doesn't
need to be configured again:

```python
from raven import Client # Offical `raven` module
client.captureMessage("Hello from Lambda!", level="info ")
```

For further documentation on how to use it to capture your own messages refer to
[docs.getsentry.com](https://docs.getsentry.com/hosted/clients/node/usage/).

### Capturing Unhandled Exceptions
Typically, if your Lambda code throws an unhandled exception somewhere in the
code, the invocation is immediately aborted and the function exits with a
"`Process exited before completing request`". The plugin captures these
unhandled exceptions, forwards them to Sentry and returns the exception like
any regular error generated by your function.

### Local Development
By default the library will only forward errors to Sentry when deployed on
AWS Lambda, not during local development. If you want to change this behavior
set the `filter_local` config option to `False`.

### Detecting Slow Running Code
It's a good practice to specify the function timeout in `serverless.yml` to
be at last twice as large as the _expected maximum execution time_. If you
specify a timeout of 6 seconds (the default), this plugin will warn you if the
function runs for 3 or more seconds. That means it's time to either review your
code for possible performance improvements or increase the timeout value
slightly.

### Low Memory Warnings
The plugin will automatically generate a warning if the memory consumption of
your Lambda function crosses 75% of the allocated memory limit. The
plugin samples the amount of memory used by Python every 500 milliseconds
(using `psutil.Process(os.getpid()).memory_info().rss `), independently of any garbage collection.

Only one low memory warning will be generated per function invocation. You
might want to increase the memory limit step by step until your code runs
without warnings.

### Turn Sentry Reporting On/Off
Obviously Sentry reporting is only enabled if you wrap your code using the
`RavenLambdaWrapper` as shown in the examples above. In addition, error
reporting is only active if the `SENTRY_DSN` environment variable is set.
This is an easy way to enable or disable reporting as a whole or for specific
functions.

In some cases it might be desirable to disable only error reporting itself but
keep the advanced features such as timeout and low memory warnings in place.
This can be achieved via setting the respective options in the
environment variables or the `RavenLambdaWrapper` during initialization:

```python
from raven import Client # Offical `raven` module
from raven_python_lambda import RavenLambdaWrapper

raven_config = {
  'capture_errors': False,  # Don't log error responses from the Lambda ...
  'capture_unhandled_rejections': True,  # keep unhandled exception logging
  'capture_memory_warnings': True,  # memory warnings
  'capture_timeout_warnings': True,  # timeout warnings
  'raven_client': client
}

@RavenLambdaWrapper(raven_config)
def handler(event, context):
    print("Go Serverless! Your function executed successfully")
```

## SQS Proxying

This also supports the ability to forward all Sentry messages to an SQS queue. This is meant to be used in conjunction
with the [raven-sqs-proxy](https://github.com/Netflix-Skunkworks/raven-sqs-proxy) (polls SQS and then passes the message
on to Sentry).

**Why is this useful?**
If you don't have the ability of running AWS Lambda functions within a VPC, then then this plugin is necessary.

Some reasons for why you would not want or need to run a lambda function within VPC are:
- An AWS account doesn't have a useful VPC (special purpose accounts)
- An AWS account doesn't have a VPC that is peered to a VPC where Sentry is running
- Cross-region use cases where Sentry lives in an internal VPC without external connectivity
- **ENI Exhaustion Concerns:** It is possible to exhaust the ENIs within a VPC if you have many, many lambdas running. This can break new deployments within a VPC.

### What is required for SQS ###
For this to work, you will need:
1. An SQS queue
1. A lambda function launched with an IAM role with the following permissions to the SQS queue:
    ```
    sqs:GetQueueUrl
    sqs:SendMessage
    ```
1. A DSN that with the following parameters to the URL:
    ```
    sqs_region - The AWS region name for where the SQS queue resides
    sqs_account - This is the 12 digit AWS account number
    sqs_name - The name of the SQS queue
    ```
    - An example: `https://user:pass@some-sentry-server?sqs_region=us-west-2&sqs_account=111111111111sqs_name=sentry-queue`
1. The proxying service enabled and running. Please review the documentation on the
[raven-sqs-proxy](https://github.com/Netflix-Skunkworks/raven-sqs-proxy) page for details.

## Thanks

Big thanks to arabold and https://github.com/arabold/serverless-sentry-plugin as
they were the inspiration for this work.

## Version History


<|MERGE_RESOLUTION|>--- conflicted
+++ resolved
@@ -102,11 +102,8 @@
 | `SENTRY_CAPTURE_UNHANDLED` | Enable capture unhandled exceptions (defaults to `true`) |
 | `SENTRY_CAPTURE_MEMORY` | Enable monitoring memory usage (defaults to `true`) |
 | `SENTRY_CAPTURE_TIMEOUTS` | Enable monitoring execution timeouts (defaults to `true`) |
-<<<<<<< HEAD
 | `SENTRY_CAPTURE_LOGS` | Enable capture log messages (defaults to `true`) |
-=======
 | `SENTRY_LOG_LEVEL` | Capture logs in sentry starting at this level (defaults to logging.WARNING) |
->>>>>>> 2eaf960d
 
 In addition the library checks for the following optional variables and adds
 them as custom tags automatically:
